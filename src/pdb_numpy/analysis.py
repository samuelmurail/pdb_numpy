#!/usr/bin/env python3
# coding: utf-8

import numpy as np
import logging

# Logging
logger = logging.getLogger(__name__)

from . import alignement
from . import select as select


def rmsd(coor_1, coor_2, selection="name CA", index_list=None):
    r"""Compute RMSD between two sets of coordinates.

    The RMSD (Root Mean Square Deviation) measures the similarity between two sets of coordinates by calculating the
    average distance between the corresponding atoms. It is given by the formula:

    .. math::
        RMSD(v,w) = \sqrt{ \frac{1}{N} \sum_{i=1}^{N} (v_i - w_i)^2 }

    where `v` and `w` are the two sets of coordinates, and `N` is the total number of atoms.

    Parameters
    ----------
    coor_1 : Coor
        First set of coordinates.
    coor_2 : Coor
        Second set of coordinates.
    selection : str, optional
        A selection string specifying which atoms to include in the RMSD calculation. By default, it selects the alpha
        carbon atoms ('name CA').
    index_list : list, optional
        A list of two arrays containing the indices of the atoms to include in the RMSD calculation. This option is
        provided as an alternative to the `selection` argument, and can be used if you need to calculate the RMSD for a
        custom set of atoms. If this argument is provided, the `selection` argument is ignored.

    Returns
    -------
    float
        RMSD value

    """

    if index_list is None:
        index_1 = coor_1.get_index_select(selection)
        index_2 = coor_2.get_index_select(selection)
    else:
        index_1 = index_list[0]
        index_2 = index_list[1]

    rmsd_list = []

    for model in coor_1.models:
        diff = model.xyz[index_1] - coor_2.models[0].xyz[index_2]
        rmsd_list.append(np.sqrt((diff * diff).sum() / len(index_1)))

    return rmsd_list


def interface_rmsd(
    coor_1, coor_2, rec_chain, lig_chain, cutoff=10.0, back_atom=["CA", "N", "C", "O"]
):
    """Compute the interface RMSD between two models.
    The interface is defined as the distance between the ligand and the receptor
    below the cutoff distance. The RMSD is computed between the ligand and the
    receptor of the two models.


    Parameters
    ----------
    coor_1 : Coor
        First coordinates
    coor_2 : Coor
        Second coordinates
    rec_chain : list
        List of receptor chain
    lig_chain : list
        List of ligand chain
    cutoff : float, default=10.0
        Cutoff distance for the interface
    back_atom : list, default=['CA', 'N', 'C', 'O']
        List of backbone atoms to use for the RMSD calculation

    Returns
    -------
    float
        Interface RMSD value

    Notes
    -----
    Both coor object must have equivalent residues number in both chains.
    Chain order must also be equivalent.

    """

    lig_interface = coor_2.select_atoms(
        f'chain {" ".join(lig_chain)} and within {cutoff} of chain {" ".join(rec_chain)}'
    )
    rec_interface = coor_2.select_atoms(
        f'chain {" ".join(rec_chain)} and within {cutoff} of chain {" ".join(lig_chain)}'
    )

    interface_rmsd = np.concatenate(
        (
            np.unique(lig_interface.models[0].resid),
            np.unique(rec_interface.models[0].resid),
        )
    )

    index_1 = coor_1.get_index_select(
        f'resid {" ".join([str(i) for i in interface_rmsd])} and name {" ".join(back_atom)}'
    )
    index_2 = coor_2.get_index_select(
        f'resid {" ".join([str(i) for i in interface_rmsd])} and name {" ".join(back_atom)}'
    )

    alignement.coor_align(coor_1, coor_2, index_1, index_2, frame_ref=0)

    return rmsd(coor_1, coor_2, index_list=[index_1, index_2])


def native_contact(
    coor,
    native_coor,
    rec_chain,
    lig_chain,
    native_rec_chain,
    native_lig_chain,
    cutoff=5.0,
):
    """Compute the native contact score between a model and a native structure.

    The function returns two lists: `fnat_list` and `fnonnat_list`. `fnat_list`
    contains the fraction of native contacts, and `fnonnat_list` contains the
    fraction of non-native contacts.

    The function first selects the atoms within the cutoff distance from the
    native receptor-ligand interface in the native structure, and then selects
    the atoms within the cutoff distance from the receptor-ligand interface in
    the model structure. It then compares the selected atoms in the model
    structure with the native atoms to determine the native contacts and
    non-native contacts.

    The function uses the `np.unique()` function to get unique residue numbers,
    and then iterates over these residue numbers to compute the native contacts.
    It then computes the fraction of native contacts and non-native contacts
    for each model and adds them to the respective lists.

    Finally, the function returns the `fnat_list` and `fnonnat_list`.

    Parameters
    ----------
    coor : Coor
        Model coordinates
    native_coor : Coor
        Native coordinates
    rec_chain : list
        List of receptor chain
    lig_chain : list
        List of ligand chain
    native_rec_chain : list
        List of native receptor chain
    native_lig_chain : list
        List of native ligand chain
    cutoff : float, default=5.0
        Cutoff distance for the native contact

    Returns
    -------
    float
        Native contact score
    """

    native_rec_interface = native_coor.select_atoms(
        f'chain {" ".join(native_rec_chain)} and within {cutoff} of chain {" ".join(native_lig_chain)}'
    )

    native_rec_lig_interface = native_coor.select_atoms(
        f'(chain {" ".join(native_rec_chain)} and within {cutoff} of chain {" ".join(native_lig_chain)}) or'
        f'(chain {" ".join(native_lig_chain)} and within {cutoff} of chain {" ".join(native_rec_chain)})'
    )

    native_contact_list = []
    native_rec_resid = native_rec_interface.models[0].resid
    for residue in np.unique(native_rec_resid):
        res_lig = native_rec_lig_interface.select_atoms(
            f'chain {" ".join(native_lig_chain)} and within {cutoff} of (resid {residue} and chain {" ".join(native_rec_chain)})'
        )
        native_contact_list += [
            [residue, lig_res] for lig_res in np.unique(res_lig.models[0].resid)
        ]

    fnat_list = []
    fnonnat_list = []
    for model in coor.models:

        rec_lig_interface = model.select_atoms(
            f'(chain {" ".join(rec_chain)} and within {cutoff} of chain {" ".join(lig_chain)}) or '
            f'(chain {" ".join(lig_chain)} and within {cutoff} of chain {" ".join(rec_chain)})'
        )
        rec_interface = model.select_atoms(
            f'(chain {" ".join(rec_chain)} and within {cutoff} of chain {" ".join(lig_chain)})'
        )

        model_rec_resid = np.unique(rec_interface.resid)

        native_contact_num = 0
        non_native_contact_num = 0
        model_contact_list = []
        for residue in model_rec_resid:
            res_lig = rec_lig_interface.select_atoms(
                f'chain {" ".join(lig_chain)} and within {cutoff} of (resid {residue} and chain {" ".join(rec_chain)})'
            )

            for lig_res in np.unique(res_lig.resid):
                if [residue, lig_res] in native_contact_list:
                    native_contact_num += 1
                else:
                    non_native_contact_num += 1

                model_contact_list.append([residue, lig_res])

        if native_contact_num > 0:
            fnat = native_contact_num / len(native_contact_list)
        else:
            fnat = 0.0
        logger.info(
            f"Fnat {fnat:.3f} {native_contact_num} correct of {len(native_contact_list)} native contacts"
        )

        if non_native_contact_num > 0:
            fnonnat = non_native_contact_num / len(model_contact_list)
        else:
            fnonnat = 1.0
        logger.info(
            f"Fnonnat {fnonnat:.3f} {non_native_contact_num} non-native of {len(model_contact_list)} model contacts"
        )

        fnat_list.append(fnat)
        fnonnat_list.append(fnonnat)

    return (fnat_list, fnonnat_list)


def dockQ(
    coor,
    native_coor,
    rec_chain=None,
    lig_chain=None,
    native_rec_chain=None,
    native_lig_chain=None,
    back_atom=["CA", "N", "C", "O"],
):
    """The dockQ function computes the docking quality score between a model
    and a native structure. It takes as input the Cartesian coordinates of the
    model (`coor`) and the native structure (`native_coor`) and various
    optional parameters such as the receptor chain (`rec_chain`), the ligand
    chain (`lig_chain`), the native receptor chain (`native_rec_chain`),
    the native ligand chain (`native_lig_chain`) and the list of backbone atoms
    (`back_atom`).

    The docking quality score is computed as follows:

    1. Align the receptor on the native receptor using the backbone atoms
    2. Compute the RMSD between the ligand and the native ligand
    3. Compute the RMSD between the receptor and the native receptor

    The function returns the docking quality score as a float value.

    The function first gets the shortest chain's sequence to identify the
    peptide and receptor chains for both the model and native structure. It
    then removes hydrogens and non-protein atoms as well as alternate
    locations from the coordinates of both the model and the native structure.

    The function then removes incomplete backbone residues from both the model
    and native structure coordinates. The ligand chain is then put at the end
    of the dictionary. The model is then aligned on the native structure using
    the model back atoms. The function computes the RMSD between the ligand and
    the native ligand and the RMSD between the receptor and the native
    receptor.

    The same residue in common is set and the interface coordinates and
    interface native coordinates are selected. Finally, the docking quality
    score is returned.


    Parameters
    ----------
    coor : Coor
        Model coordinates
    native_coor : Coor
        Native coordinates
    rec_chain : list, default=None
        List of receptor chain
    lig_chain : list, default=None
        List of ligand chain
    native_rec_chain : list, default=None
        List of native receptor chain
    native_lig_chain : list, default=None
        List of native ligand chain
    back_atom : list, default=['CA', 'N', 'C', 'O']
        List of backbone atoms

    Returns
    -------
    float
        Docking quality score

    """

    # Get shortest chain's sequence to identify peptide and receptor chains
    model_seq = coor.get_aa_seq()
    native_seq = native_coor.get_aa_seq()

    if lig_chain is None:
        lig_chain = [
            min(model_seq.items(), key=lambda x: len(x[1].replace("-", "")))[0]
        ]
    logger.info(f'Model ligand chain : {" ".join(lig_chain)}')
    if rec_chain is None:
        rec_chain = [chain for chain in model_seq if chain not in lig_chain]
    logger.info(f'Model receptor chain : {" ".join(rec_chain)}')

    if native_lig_chain is None:
        native_lig_chain = [
            min(native_seq.items(), key=lambda x: len(x[1].replace("-", "")))[0]
        ]
    logger.info(f'Native ligand chain : {" ".join(native_lig_chain)}')
    if native_rec_chain is None:
        native_rec_chain = [
            chain for chain in native_seq if chain not in native_lig_chain
        ]
    logger.info(f'Native receptor chain : {" ".join(native_rec_chain)}')

    # Remove hydrogens and non protein atoms as well as altloc
    clean_coor = coor.select_atoms(
        f"protein and not altloc B C D and chain {' '.join(rec_chain + lig_chain)}"
    )
    clean_native_coor = native_coor.select_atoms(
        f"protein and not altloc B C D and chain {' '.join(native_rec_chain + native_lig_chain)}"
    )

    # Remove incomplete backbone residue:
    clean_coor = select.remove_incomplete_backbone_residues(clean_coor)
    clean_native_coor = select.remove_incomplete_backbone_residues(clean_native_coor)

    # Put lig chain at the end of the dict:
    clean_coor.change_order("chain", rec_chain + lig_chain)
    clean_native_coor.change_order("chain", native_rec_chain + native_lig_chain)

    # Align model on native structure using model back atoms:
    rmsd_prot_list, [
        align_rec_index,
        align_rec_native_index,
    ] = alignement.align_seq_based(
        clean_coor,
        clean_native_coor,
        chain_1=rec_chain,
        chain_2=native_rec_chain,
        back_names=back_atom,
    )
    logger.info(f"Receptor RMSD: {rmsd_prot_list[0]:.3f} A")
    logger.info(
        f"Found {len(align_rec_index)//len(back_atom):d} residues in common (receptor)"
    )

    ########################
    # Compute ligand RMSD: #
    ########################

    lrmsd_list, [align_lig_index, align_lig_native_index] = alignement.rmsd_seq_based(
        clean_coor,
        clean_native_coor,
        chain_1=lig_chain,
        chain_2=native_lig_chain,
        back_names=back_atom,
    )
    logger.info(f"Ligand   RMSD: {lrmsd_list[0]:.3f} A")
    logger.info(
        f"Found {len(align_lig_index)//len(back_atom):d} residues in common (ligand)"
    )

    #############################
    # Set same resid in common: #
    #############################

    coor_residue = clean_coor.models[0].residue[align_rec_index + align_lig_index]

    native_resid = clean_native_coor.models[0].resid[
        align_rec_native_index + align_lig_native_index
    ]
    native_residue = clean_native_coor.models[0].residue[
        align_rec_native_index + align_lig_native_index
    ]

    coor_residue_unique = np.unique(coor_residue)
    native_residue_unique = np.unique(native_residue)
    native_resid_unique = np.unique(native_resid)

    assert len(coor_residue_unique) == len(native_residue_unique)

    interface_coor = clean_coor.select_atoms(
        f'residue {" ".join([str(i) for i in coor_residue_unique])}'
    )
    interface_native_coor = clean_native_coor.select_atoms(
        f'residue {" ".join([str(i) for i in native_residue_unique])}'
    )

    for model in interface_coor.models:
        model.resid[:] = -1
        for res, nat_res in zip(coor_residue_unique, native_resid_unique):
            model.resid[model.residue == res] = nat_res

    irmsd_list = interface_rmsd(
        interface_coor,
        interface_native_coor,
        native_rec_chain,
        native_lig_chain,
        cutoff=10.0,
        back_atom=back_atom,
    )
    logger.info(f"Interface   RMSD: {irmsd_list[0]:.3f} A")

    fnat_list, fnonnat_list = native_contact(
        clean_coor,
        clean_native_coor,
        rec_chain,
        lig_chain,
        native_rec_chain,
        native_lig_chain,
        cutoff=5.0,
    )
    logger.info(f"Fnat: {fnat_list[0]:.3f}      Fnonnat: {fnonnat_list[0]:.3f}")

    def scale_rms(rms, d):
        return 1.0 / (1 + (rms / d) ** 2)

    d1 = 8.5
    d2 = 1.5

    dockq_list = [
        (fnat + scale_rms(lrmsd, d1) + scale_rms(irmsd, d2)) / 3
        for fnat, lrmsd, irmsd in zip(fnat_list, lrmsd_list, irmsd_list)
    ]

    logger.info(f"DockQ Score pdb_manip: {dockq_list[0]:.3f} ")

    return {
        "Fnat": fnat_list,
        "Fnonnat": fnonnat_list,
        "rRMS": rmsd_prot_list,
        "iRMS": irmsd_list,
        "LRMS": lrmsd_list,
        "DockQ": dockq_list,
    }


def compute_pdockQ(
    coor,
    rec_chain=None,
    lig_chain=None,
    cutoff=8.0,
):
    r""" Compute the pdockQ score as define in [1]_.

    .. math::
        pDockQ = \frac{L}{1 + e^{-k (x-x_{0})}} + b
    
    where
    
    .. math::
        x = \overline{plDDT_{interface}} \cdot log(number \: of \: interface \: contacts)
    
    :math:`L = 0.724` is the maximum value of the sigmoid,
    :math:`k = 0.052` is the slope of the sigmoid, :math:`x_{0} = 152.611`
    is the midpoint of the sigmoid, and :math:`b = 0.018` is the y-intercept
    of the sigmoid.

    Implementation was inspired from https://gitlab.com/ElofssonLab/FoldDock/-/blob/main/src/pdockq.py


    inspired form:
        https://gitlab.com/ElofssonLab/FoldDock/-/blob/main/src/pdockq.py

    Parameters
    ----------
    coor : Coor
        object containing the coordinates of the model
    rec_chain : list
        list of receptor chain
    lig_chain : list
        list of ligand chain
    cutoff : float
        cutoff for native contacts
    
    Returns
    -------
    float
        pdockQ score
    
<<<<<<< HEAD
    Example
    -------
    >>> from pdb_manip_py import pdb_manip
    >>> coor = pdb_manip.Coor("model.pdb")
    >>> pdockQ = pdb_manip.compute_pdockQ(coor)
    
=======

    References
    ----------
    .. [1] Bryant P, Pozzati G and Elofsson A. Improved prediction of protein-protein
        interactions using AlphaFold2. *Nature Communications*,  vol. 13 1265 (2022)
        https://www.nature.com/articles/s41467-022-28865-w
>>>>>>> d9ada22d

    """

    coor_CA_CB = coor.select_atoms("name CB or (resname GLY and name CA)")

    model_seq = coor.get_aa_seq()

    if lig_chain is None:
        lig_chain = [
            min(model_seq.items(), key=lambda x: len(x[1].replace("-", "")))[0]
        ]
    logger.info(f'Model ligand chain : {" ".join(lig_chain)}')
    if rec_chain is None:
        rec_chain = [chain for chain in model_seq if chain not in lig_chain]
    logger.info(f'Model receptor chain : {" ".join(rec_chain)}')

    pdockq_list = []

    for model in coor_CA_CB.models:
        
        rec_in_contact = model.select_atoms(
            f"chain {' '.join(rec_chain)} and within {cutoff} of chain {' '.join(lig_chain)}")

        lig_in_contact = model.select_atoms(
            f"chain {' '.join(lig_chain)} and within {cutoff} of chain {' '.join(rec_chain)}")

        contact_num = rec_in_contact.len + lig_in_contact.len
        if contact_num == 0:
            pdockq = 0.0
            pdockq_list.append(pdockq)
            continue

        avg_plddt = rec_in_contact.len * np.average(rec_in_contact.beta) + lig_in_contact.len * np.average(lig_in_contact.beta)
        avg_plddt /= contact_num

        x = avg_plddt * np.log10(contact_num)
        pdockq = 0.724 / (1 + np.exp(-0.052*(x-152.611)))+0.018

        pdockq_list.append(pdockq)

    return(pdockq_list)<|MERGE_RESOLUTION|>--- conflicted
+++ resolved
@@ -500,21 +500,8 @@
     float
         pdockQ score
     
-<<<<<<< HEAD
-    Example
-    -------
-    >>> from pdb_manip_py import pdb_manip
-    >>> coor = pdb_manip.Coor("model.pdb")
-    >>> pdockQ = pdb_manip.compute_pdockQ(coor)
-    
-=======
-
-    References
-    ----------
-    .. [1] Bryant P, Pozzati G and Elofsson A. Improved prediction of protein-protein
-        interactions using AlphaFold2. *Nature Communications*,  vol. 13 1265 (2022)
-        https://www.nature.com/articles/s41467-022-28865-w
->>>>>>> d9ada22d
+    inspired form:
+    https://gitlab.com/ElofssonLab/FoldDock/-/blob/main/src/pdockq.py
 
     """
 
